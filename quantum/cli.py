--- conflicted
+++ resolved
@@ -320,13 +320,8 @@
     output = res.read()
     LOG.debug(output)
     if res.status != 202:
-<<<<<<< HEAD
-        LOG.error("Failed to unplug iface from port \"%s\": %s" % (pid,
-          output))
-=======
         LOG.error("Failed to unplug iface from port \"%s\": %s" % \
             (pid, output))
->>>>>>> a975ec64
         return
     print "Unplugged interface from port:%s on network:%s" % (pid, nid)
 
